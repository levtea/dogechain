module github.com/dogechain-lab/dogechain

go 1.17

require (
	github.com/btcsuite/btcd v0.22.3
	github.com/containerd/cgroups v1.0.4 // indirect
	//github.com/umbracle/fastrlp v0.0.0-20220529195328-c1416904ae17
	github.com/dogechain-lab/fastrlp v0.0.0-20220523073019-b0c60fc6bb7a
	github.com/elastic/gosigar v0.14.2 // indirect
	github.com/golang/protobuf v1.5.2
	github.com/google/uuid v1.3.0
	github.com/gorilla/websocket v1.5.0
	github.com/hashicorp/go-hclog v1.3.1
	github.com/hashicorp/go-immutable-radix v1.3.1
	github.com/hashicorp/go-multierror v1.1.1
	github.com/hashicorp/golang-lru v0.5.4
	github.com/hashicorp/hcl v1.0.0
	github.com/hashicorp/vault/api v1.8.0
	github.com/libp2p/go-libp2p v0.22.0
	github.com/libp2p/go-libp2p-kbucket v0.5.0
	github.com/libp2p/go-libp2p-pubsub v0.8.2
	github.com/miekg/dns v1.1.50 // indirect
	github.com/multiformats/go-base32 v0.0.4 // indirect
	github.com/multiformats/go-multiaddr v0.7.0
	github.com/multiformats/go-multihash v0.2.1 // indirect
	github.com/onsi/ginkgo v1.16.5 // indirect
	github.com/prometheus/client_golang v1.13.0
	github.com/ryanuber/columnize v2.1.2+incompatible
	github.com/spf13/cobra v1.5.0
	github.com/stretchr/testify v1.8.0
	github.com/syndtr/goleveldb v1.0.1-0.20210819022825-2ae1ddf74ef7
	github.com/umbracle/go-eth-bn256 v0.0.0-20190607160430-b36caf4e0f6b
	github.com/umbracle/go-web3 v0.0.0-20220224145938-aaa1038c1b69
	golang.org/x/crypto v0.1.0
	google.golang.org/grpc v1.45.0
	google.golang.org/protobuf v1.28.1
	gopkg.in/natefinch/npipe.v2 v2.0.0-20160621034901-c1b8fa8bdcce
)

require (
	github.com/armon/go-metrics v0.3.10 // indirect
	github.com/benbjohnson/clock v1.3.0 // indirect
	github.com/fatih/color v1.13.0 // indirect
	github.com/fsnotify/fsnotify v1.5.4 // indirect
	github.com/godbus/dbus/v5 v5.1.0 // indirect
	github.com/graph-gophers/graphql-go v1.4.0
	github.com/howeyc/gopass v0.0.0-20210920133722-c8aef6fb66ef
	github.com/ipfs/go-cid v0.2.0 // indirect
	github.com/klauspost/compress v1.15.10
	github.com/mattn/go-colorable v0.1.12 // indirect
	github.com/umbracle/fastrlp v0.0.0-20220527094140-59d5dd30e722
	github.com/valyala/fastjson v1.6.3 // indirect
	go.uber.org/zap v1.22.0 // indirect
<<<<<<< HEAD
	golang.org/x/sync v0.1.0
	golang.org/x/sys v0.1.0 // indirect
	golang.org/x/tools v0.1.12
=======
	golang.org/x/sync v0.0.0-20220722155255-886fb9371eb4
	golang.org/x/sys v0.5.0 // indirect
	golang.org/x/tools v0.1.12 // indirect
>>>>>>> a604ba41
	google.golang.org/genproto v0.0.0-20211208223120-3a66f561d7aa // indirect
	lukechampine.com/blake3 v1.1.7 // indirect
)

require (
	github.com/aws/aws-sdk-go-v2 v1.17.4
	github.com/aws/aws-sdk-go-v2/config v1.18.12
	github.com/aws/aws-sdk-go-v2/service/ssm v1.35.2
	go.uber.org/atomic v1.10.0
)

require (
	github.com/andybalholm/brotli v1.0.4 // indirect
	github.com/aws/aws-sdk-go-v2/credentials v1.13.12 // indirect
	github.com/aws/aws-sdk-go-v2/feature/ec2/imds v1.12.22 // indirect
	github.com/aws/aws-sdk-go-v2/internal/configsources v1.1.28 // indirect
	github.com/aws/aws-sdk-go-v2/internal/endpoints/v2 v2.4.22 // indirect
	github.com/aws/aws-sdk-go-v2/internal/ini v1.3.29 // indirect
	github.com/aws/aws-sdk-go-v2/service/internal/presigned-url v1.9.22 // indirect
	github.com/aws/aws-sdk-go-v2/service/sso v1.12.1 // indirect
	github.com/aws/aws-sdk-go-v2/service/ssooidc v1.14.1 // indirect
	github.com/aws/aws-sdk-go-v2/service/sts v1.18.3 // indirect
	github.com/aws/smithy-go v1.13.5 // indirect
	github.com/decred/dcrd/dcrec/secp256k1/v4 v4.1.0 // indirect
	github.com/marten-seemann/qtls-go1-19 v0.1.0 // indirect
	github.com/mattn/go-pointer v0.0.1 // indirect
	github.com/multiformats/go-multicodec v0.5.0 // indirect
)

require github.com/holiman/bloomfilter/v2 v2.0.3

require (
	github.com/VictoriaMetrics/fastcache v1.6.0
	github.com/armon/go-radix v1.0.0 // indirect
	github.com/beorn7/perks v1.0.1 // indirect
	github.com/cenkalti/backoff/v3 v3.0.0 // indirect
	github.com/cespare/xxhash/v2 v2.1.2 // indirect
	github.com/cheekybits/genny v1.0.0 // indirect
	github.com/coreos/go-systemd/v22 v22.3.2 // indirect
	github.com/davecgh/go-spew v1.1.1
	github.com/davidlazar/go-crypto v0.0.0-20200604182044-b73af7476f6c // indirect
	github.com/docker/go-units v0.4.0 // indirect
	github.com/flynn/noise v1.0.0 // indirect
	github.com/francoispqt/gojay v1.2.13 // indirect
	github.com/go-task/slim-sprig v0.0.0-20210107165309-348f09dbbbc0 // indirect
	github.com/gogo/protobuf v1.3.2 // indirect
	github.com/golang/snappy v0.0.4 // indirect
	github.com/google/gofuzz v1.2.0 // indirect
	github.com/google/gopacket v1.1.19 // indirect
	github.com/hashicorp/errwrap v1.1.0 // indirect
	github.com/hashicorp/go-cleanhttp v0.5.2 // indirect
	github.com/hashicorp/go-plugin v1.4.3 // indirect
	github.com/hashicorp/go-retryablehttp v0.6.6 // indirect
	github.com/hashicorp/go-rootcerts v1.0.2 // indirect
	github.com/hashicorp/go-secure-stdlib/mlock v0.1.1 // indirect
	github.com/hashicorp/go-secure-stdlib/parseutil v0.1.6 // indirect
	github.com/hashicorp/go-secure-stdlib/strutil v0.1.2 // indirect
	github.com/hashicorp/go-sockaddr v1.0.2 // indirect
	github.com/hashicorp/go-uuid v1.0.2 // indirect
	github.com/hashicorp/go-version v1.2.0 // indirect
	github.com/hashicorp/vault/sdk v0.6.0 // indirect
	github.com/hashicorp/yamux v0.0.0-20180604194846-3520598351bb // indirect
	github.com/huin/goupnp v1.0.3 // indirect
	github.com/inconshreveable/mousetrap v1.0.0 // indirect
	github.com/ipfs/go-ipfs-util v0.0.2 // indirect
	github.com/ipfs/go-log v1.0.5 // indirect
	github.com/ipfs/go-log/v2 v2.5.1 // indirect
	github.com/jackpal/go-nat-pmp v1.0.2 // indirect
	github.com/jbenet/go-temp-err-catcher v0.1.0 // indirect
	github.com/jmespath/go-jmespath v0.4.0 // indirect
	github.com/klauspost/cpuid/v2 v2.1.0 // indirect
	github.com/koron/go-ssdp v0.0.3 // indirect
	github.com/libp2p/go-buffer-pool v0.1.0 // indirect
	github.com/libp2p/go-cidranger v1.1.0
	github.com/libp2p/go-flow-metrics v0.1.0 // indirect
	github.com/libp2p/go-libp2p-asn-util v0.2.0 // indirect
	github.com/libp2p/go-msgio v0.2.0 // indirect
	github.com/libp2p/go-nat v0.1.0 // indirect
	github.com/libp2p/go-netroute v0.2.0 // indirect
	github.com/libp2p/go-openssl v0.1.0 // indirect
	github.com/libp2p/go-reuseport v0.2.0 // indirect
	github.com/libp2p/go-yamux/v3 v3.1.2 // indirect
	github.com/lucas-clemente/quic-go v0.28.1 // indirect
	github.com/marten-seemann/qtls-go1-16 v0.1.5 // indirect
	github.com/marten-seemann/qtls-go1-17 v0.1.2 // indirect
	github.com/marten-seemann/qtls-go1-18 v0.1.2 // indirect
	github.com/marten-seemann/tcp v0.0.0-20210406111302-dfbc87cc63fd // indirect
	github.com/mattn/go-isatty v0.0.16 // indirect
	github.com/matttproud/golang_protobuf_extensions v1.0.1 // indirect
	github.com/mikioh/tcpinfo v0.0.0-20190314235526-30a79bb1804b // indirect
	github.com/mikioh/tcpopt v0.0.0-20190314235656-172688c1accc // indirect
	github.com/minio/sha256-simd v1.0.0 // indirect
	github.com/mitchellh/copystructure v1.0.0 // indirect
	github.com/mitchellh/go-homedir v1.1.0 // indirect
	github.com/mitchellh/go-testing-interface v1.0.0 // indirect
	github.com/mitchellh/mapstructure v1.5.0 // indirect
	github.com/mitchellh/reflectwalk v1.0.0 // indirect
	github.com/mr-tron/base58 v1.2.0 // indirect
	github.com/multiformats/go-base36 v0.1.0 // indirect
	github.com/multiformats/go-multiaddr-dns v0.3.1 // indirect
	github.com/multiformats/go-multiaddr-fmt v0.1.0 // indirect
	github.com/multiformats/go-multibase v0.1.1 // indirect
	github.com/multiformats/go-multistream v0.3.3 // indirect
	github.com/multiformats/go-varint v0.0.6 // indirect
	github.com/nxadm/tail v1.4.8 // indirect
	github.com/oklog/run v1.0.0 // indirect
	github.com/opencontainers/runtime-spec v1.0.2 // indirect
	github.com/opentracing/opentracing-go v1.2.0 // indirect
	github.com/pbnjay/memory v0.0.0-20210728143218-7b4eea64cf58 // indirect
	github.com/pierrec/lz4 v2.5.2+incompatible // indirect
	github.com/pkg/errors v0.9.1 // indirect
	github.com/pmezard/go-difflib v1.0.0 // indirect
	github.com/prometheus/client_model v0.2.0 // indirect
	github.com/prometheus/common v0.37.0 // indirect
	github.com/prometheus/procfs v0.8.0 // indirect
	github.com/raulk/go-watchdog v1.3.0 // indirect
	github.com/ryanuber/go-glob v1.0.0 // indirect
	github.com/spacemonkeygo/spacelog v0.0.0-20180420211403-2296661a0572 // indirect
	github.com/spaolacci/murmur3 v1.1.0 // indirect
	github.com/spf13/pflag v1.0.5 // indirect
	github.com/valyala/bytebufferpool v1.0.0 // indirect
	github.com/valyala/fasthttp v1.44.0 // indirect
	github.com/whyrusleeping/timecache v0.0.0-20160911033111-cfcb2f1abfee // indirect
	go.uber.org/multierr v1.8.0 // indirect
	golang.org/x/mod v0.6.0-dev.0.20220419223038-86c51ed26bb4 // indirect
<<<<<<< HEAD
	golang.org/x/net v0.1.0 // indirect
	golang.org/x/term v0.1.0 // indirect
	golang.org/x/text v0.4.0 // indirect
	golang.org/x/time v0.1.0 // indirect
=======
	golang.org/x/net v0.7.0 // indirect
	golang.org/x/term v0.5.0 // indirect
	golang.org/x/text v0.7.0 // indirect
	golang.org/x/time v0.0.0-20210723032227-1f47c861a9ac // indirect
>>>>>>> a604ba41
	gopkg.in/square/go-jose.v2 v2.5.1 // indirect
	gopkg.in/tomb.v1 v1.0.0-20141024135613-dd632973f1e7 // indirect
	gopkg.in/yaml.v3 v3.0.1 // indirect
)<|MERGE_RESOLUTION|>--- conflicted
+++ resolved
@@ -49,18 +49,12 @@
 	github.com/ipfs/go-cid v0.2.0 // indirect
 	github.com/klauspost/compress v1.15.10
 	github.com/mattn/go-colorable v0.1.12 // indirect
-	github.com/umbracle/fastrlp v0.0.0-20220527094140-59d5dd30e722
+	github.com/umbracle/fastrlp v0.0.0-20220527094140-59d5dd30e722 // indirect
 	github.com/valyala/fastjson v1.6.3 // indirect
 	go.uber.org/zap v1.22.0 // indirect
-<<<<<<< HEAD
 	golang.org/x/sync v0.1.0
-	golang.org/x/sys v0.1.0 // indirect
+	golang.org/x/sys v0.5.0 // indirect
 	golang.org/x/tools v0.1.12
-=======
-	golang.org/x/sync v0.0.0-20220722155255-886fb9371eb4
-	golang.org/x/sys v0.5.0 // indirect
-	golang.org/x/tools v0.1.12 // indirect
->>>>>>> a604ba41
 	google.golang.org/genproto v0.0.0-20211208223120-3a66f561d7aa // indirect
 	lukechampine.com/blake3 v1.1.7 // indirect
 )
@@ -186,17 +180,10 @@
 	github.com/whyrusleeping/timecache v0.0.0-20160911033111-cfcb2f1abfee // indirect
 	go.uber.org/multierr v1.8.0 // indirect
 	golang.org/x/mod v0.6.0-dev.0.20220419223038-86c51ed26bb4 // indirect
-<<<<<<< HEAD
-	golang.org/x/net v0.1.0 // indirect
-	golang.org/x/term v0.1.0 // indirect
-	golang.org/x/text v0.4.0 // indirect
-	golang.org/x/time v0.1.0 // indirect
-=======
 	golang.org/x/net v0.7.0 // indirect
 	golang.org/x/term v0.5.0 // indirect
 	golang.org/x/text v0.7.0 // indirect
-	golang.org/x/time v0.0.0-20210723032227-1f47c861a9ac // indirect
->>>>>>> a604ba41
+	golang.org/x/time v0.1.0 // indirect
 	gopkg.in/square/go-jose.v2 v2.5.1 // indirect
 	gopkg.in/tomb.v1 v1.0.0-20141024135613-dd632973f1e7 // indirect
 	gopkg.in/yaml.v3 v3.0.1 // indirect
