package types

import (
	"container/heap"
	"math/big"
	"sync/atomic"
	"time"

	"github.com/dogechain-lab/dogechain/helper/keccak"
)

type Transaction struct {
	Nonce    uint64
	GasPrice *big.Int
	Gas      uint64
	To       *Address
	Value    *big.Int
	Input    []byte
	V        *big.Int
	R        *big.Int
	S        *big.Int
	From     Address

	// Cache
	size atomic.Value
<<<<<<< HEAD
	hash atomic.Value
=======

	// time at which the node received the tx
	ReceivedTime time.Time
>>>>>>> 5e07351e
}

func (t *Transaction) IsContractCreation() bool {
	return t.To == nil
}

func (t *Transaction) Hash() Hash {
	if hash := t.hash.Load(); hash != nil {
		//nolint:forcetypeassert
		return hash.(Hash)
	}

	hash := t.rlpHash()
	t.hash.Store(hash)

	return hash
}

// rlpHash encodes transaction hash.
func (t *Transaction) rlpHash() (h Hash) {
	ar := marshalArenaPool.Get()
	hash := keccak.DefaultKeccakPool.Get()
	// return it back
	defer func() {
		keccak.DefaultKeccakPool.Put(hash)
		marshalArenaPool.Put(ar)
	}()

	v := t.MarshalRLPWith(ar)
	hash.WriteRlp(h[:0], v)

	return h
}

// Copy returns a deep copy
func (t *Transaction) Copy() *Transaction {
	tt := &Transaction{
		Nonce: t.Nonce,
		Gas:   t.Gas,
		From:  t.From,
	}

	tt.GasPrice = new(big.Int)
	if t.GasPrice != nil {
		tt.GasPrice.Set(t.GasPrice)
	}

	if t.To != nil {
		toAddr := *t.To
		tt.To = &toAddr
	}

	tt.Value = new(big.Int)
	if t.Value != nil {
		tt.Value.Set(t.Value)
	}

	if len(t.Input) > 0 {
		tt.Input = make([]byte, len(t.Input))
		copy(tt.Input[:], t.Input[:])
	}

	if t.V != nil {
		tt.V = new(big.Int).SetBits(t.V.Bits())
	}

	if t.R != nil {
		tt.R = new(big.Int).SetBits(t.R.Bits())
	}

	if t.S != nil {
		tt.S = new(big.Int).SetBits(t.S.Bits())
	}

	tt.ReceivedTime = t.ReceivedTime

	return tt
}

// Cost returns gas * gasPrice + value
func (t *Transaction) Cost() *big.Int {
	total := new(big.Int).Mul(t.GasPrice, new(big.Int).SetUint64(t.Gas))
	total.Add(total, t.Value)

	return total
}

func (t *Transaction) Size() uint64 {
	if size := t.size.Load(); size != nil {
		sizeVal, ok := size.(uint64)
		if !ok {
			return 0
		}

		return sizeVal
	}

	size := uint64(len(t.MarshalRLP()))
	t.size.Store(size)

	return size
}

func (t *Transaction) ExceedsBlockGasLimit(blockGasLimit uint64) bool {
	return t.Gas > blockGasLimit
}

func (t *Transaction) IsUnderpriced(priceLimit uint64) bool {
	return t.GasPrice.Cmp(big.NewInt(0).SetUint64(priceLimit)) < 0
}

// TxByPriceAndTime implements both the sort and the heap interface, making it useful
// for all at once sorting as well as individually adding and removing elements.
type TxByPriceAndTime []*Transaction

func (s TxByPriceAndTime) Len() int {
	return len(s)
}

func (s TxByPriceAndTime) Less(i, j int) bool {
	// If the prices are equal, use the time the transaction was first seen for deterministic sorting
	cmp := s[i].GasPrice.Cmp(s[j].GasPrice)
	if cmp == 0 {
		return s[i].ReceivedTime.Before(s[j].ReceivedTime)
	}

	return cmp > 0
}

func (s TxByPriceAndTime) Swap(i, j int) {
	s[i], s[j] = s[j], s[i]
}

func (s *TxByPriceAndTime) Push(x interface{}) {
	if v, ok := x.(*Transaction); ok {
		*s = append(*s, v)
	}
}

func (s *TxByPriceAndTime) Pop() interface{} {
	old := *s
	n := len(old)
	x := old[n-1]
	*s = old[0 : n-1]

	return x
}

// PoolTxByNonce implements the sort interface to allow sorting a list of transactions
// by their nonces. This is usually only useful for sorting transactions from a
// single account, otherwise a nonce comparison doesn't make much sense.
type PoolTxByNonce []*Transaction

func (s PoolTxByNonce) Len() int           { return len(s) }
func (s PoolTxByNonce) Less(i, j int) bool { return (s[i]).Nonce < (s[j]).Nonce }
func (s PoolTxByNonce) Swap(i, j int)      { s[i], s[j] = s[j], s[i] }

// TransactionsByPriceAndNonce represents a set of transactions that can return
// transactions in a profit-maximizing sorted order, while supporting removing
// entire batches of transactions for non-executable accounts.
type TransactionsByPriceAndNonce struct {
	txs   map[Address][]*Transaction // Per account nonce-sorted list of transactions
	heads TxByPriceAndTime           // Next transaction for each unique account (price heap)
}

// NewTransactionsByPriceAndNonce creates a transaction set that can retrieve
// price sorted transactions in a nonce-honouring way.
//
// Note, the input map is reowned so the caller should not interact any more with
// if after providing it to the constructor.
func NewTransactionsByPriceAndNonce(txs map[Address][]*Transaction) *TransactionsByPriceAndNonce {
	// Initialize a price and received time based heap with the head transactions
	heads := make(TxByPriceAndTime, 0, len(txs))

	for from, accTxs := range txs {
		heads = append(heads, accTxs[0])
		txs[from] = accTxs[1:]
	}

	heap.Init(&heads)

	// Assemble and return the transaction set
	return &TransactionsByPriceAndNonce{
		txs:   txs,
		heads: heads,
	}
}

// Peek returns the next transaction by price.
func (t *TransactionsByPriceAndNonce) Peek() *Transaction {
	if len(t.heads) == 0 {
		return nil
	}

	return t.heads[0]
}

// Shift replaces the current best head with the next one from the same account.
func (t *TransactionsByPriceAndNonce) Shift() {
	account := t.heads[0].From
	if txs, ok := t.txs[account]; ok && len(txs) > 0 {
		t.heads[0], t.txs[account] = txs[0], txs[1:]
		heap.Fix(&t.heads, 0)

		return
	}

	heap.Pop(&t.heads)
}

// Pop removes the best transaction, *not* replacing it with the next one from
// the same account. This should be used when a transaction cannot be executed
// and hence all subsequent ones should be discarded from the same account.
func (t *TransactionsByPriceAndNonce) Pop() {
	heap.Pop(&t.heads)
}<|MERGE_RESOLUTION|>--- conflicted
+++ resolved
@@ -23,13 +23,10 @@
 
 	// Cache
 	size atomic.Value
-<<<<<<< HEAD
 	hash atomic.Value
-=======
 
 	// time at which the node received the tx
 	ReceivedTime time.Time
->>>>>>> 5e07351e
 }
 
 func (t *Transaction) IsContractCreation() bool {
