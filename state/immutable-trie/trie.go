--- conflicted
+++ resolved
@@ -2,11 +2,6 @@
 
 import (
 	"github.com/dogechain-lab/dogechain/crypto"
-<<<<<<< HEAD
-	"github.com/dogechain-lab/dogechain/state"
-	"github.com/dogechain-lab/dogechain/state/stypes"
-=======
->>>>>>> d19d4001
 	"github.com/dogechain-lab/dogechain/types"
 )
 
@@ -33,150 +28,6 @@
 	return crypto.Keccak256(k)
 }
 
-<<<<<<< HEAD
-var accountArenaPool fastrlp.ArenaPool
-
-var stateArenaPool fastrlp.ArenaPool // TODO, Remove once we do update in fastrlp
-
-func (t *Trie) Commit(objs []*stypes.Object) (state.Snapshot, []byte, error) {
-	var (
-		root    []byte
-		nTrie   *Trie
-		metrics = t.stateDB.GetMetrics()
-		// metrics logger
-		insertCount     = 0
-		deleteCount     = 0
-		newSetCodeCount = 0
-	)
-
-	// Create an insertion batch for all the entries
-	err := t.stateDB.Transaction(func(st StateDBTransaction) error {
-		defer st.Rollback()
-
-		tt := t.Txn()
-		tt.reader = st
-
-		arena := accountArenaPool.Get()
-		defer accountArenaPool.Put(arena)
-
-		ar1 := stateArenaPool.Get()
-		defer stateArenaPool.Put(ar1)
-
-		for _, obj := range objs {
-			if obj.Deleted {
-				err := tt.Delete(addressKey(obj.Address))
-				if err != nil {
-					return err
-				}
-
-				deleteCount++
-			} else {
-				account := stypes.Account{
-					Balance:  obj.Balance,
-					Nonce:    obj.Nonce,
-					CodeHash: obj.CodeHash.Bytes(),
-					Root:     obj.Root, // old root
-				}
-
-				if len(obj.Storage) != 0 {
-					localSnapshot, err := t.stateDB.NewSnapshotAt(obj.Root)
-					if err != nil {
-						return err
-					}
-
-					trie, ok := localSnapshot.(*Trie)
-					if !ok {
-						return errors.New("invalid type assertion")
-					}
-
-					localTxn := trie.Txn()
-
-					for _, entry := range obj.Storage {
-						k := hashit(entry.Key)
-						if entry.Deleted {
-							err := localTxn.Delete(k)
-							if err != nil {
-								return err
-							}
-
-							deleteCount++
-						} else {
-							vv := ar1.NewBytes(bytes.TrimLeft(entry.Val, "\x00"))
-							err := localTxn.Insert(k, vv.MarshalTo(nil))
-							if err != nil {
-								return err
-							}
-
-							insertCount++
-						}
-					}
-
-					// observe account hash time
-					observe := metrics.transactionAccountHashSecondsObserve()
-
-					accountStateRoot, _ := localTxn.Hash(st)
-
-					// end observe account hash time
-					observe()
-
-					account.Root = types.BytesToHash(accountStateRoot)
-				}
-
-				if obj.DirtyCode {
-					// write code to memory object, never failed
-					// if failed, can't alloc memory, it will panic
-					err := st.SetCode(obj.CodeHash, obj.Code)
-					if err != nil {
-						return err
-					}
-
-					newSetCodeCount++
-				}
-
-				vv := account.MarshalWith(arena)
-				data := vv.MarshalTo(nil)
-
-				tt.Insert(addressKey(obj.Address), data)
-				insertCount++
-
-				arena.Reset()
-			}
-		}
-
-		var err error
-
-		// observe root hash time
-		observe := metrics.transactionAccountHashSecondsObserve()
-
-		root, err = tt.Hash(st)
-		if err != nil {
-			return err
-		}
-
-		// end observe root hash time
-		observe()
-
-		// dont use st here, we need to use the original stateDB
-		nTrie = NewTrie()
-		nTrie.stateDB = t.stateDB
-		nTrie.root = tt.root
-		nTrie.epoch = tt.epoch
-
-		// Commit all the entries to db
-		return st.Commit()
-	})
-
-	if err == nil {
-		metrics.transactionInsertObserve(insertCount)
-		metrics.transactionDeleteObserve(deleteCount)
-		metrics.transactionNewAccountObserve(newSetCodeCount)
-	}
-
-	return nTrie, root, err
-}
-
-=======
->>>>>>> d19d4001
 // Hash returns the root hash of the trie. It does not write to the
 // database and can be used even if the trie doesn't have one.
 func (t *Trie) Hash() types.Hash {
