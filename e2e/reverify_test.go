--- conflicted
+++ resolved
@@ -110,16 +110,11 @@
 		ctx, cancel := context.WithTimeout(context.Background(), serverStartTimeout)
 		defer cancel()
 
-<<<<<<< HEAD
-	err = resvr.Start(ctx)
-	if !assert.NoError(t, err) {
-		t.FailNow()
-	}
-=======
 		err := resvr.Start(ctx)
-		assert.NoError(t, err)
+		if err != nil {
+			t.Fatal(err)
+		}
 	}()
->>>>>>> d7c5a9ee
 
 	t.Cleanup(func() {
 		resvr.Stop()
