--- conflicted
+++ resolved
@@ -590,20 +590,6 @@
 		return 0
 	}
 
-<<<<<<< HEAD
-	result, ok := snap.Get(keccak.Keccak256(nil, addr.Bytes()))
-	if !ok {
-		return 0
-	}
-
-	var account stypes.Account
-
-	if err := account.UnmarshalRlp(result); err != nil {
-		return 0
-	}
-
-=======
->>>>>>> d19d4001
 	return account.Nonce
 }
 
@@ -615,13 +601,7 @@
 			return big.NewInt(0), nil
 		}
 
-<<<<<<< HEAD
-	var account stypes.Account
-	if err = account.UnmarshalRlp(result); err != nil {
-		return nil, fmt.Errorf("unable to unmarshal account from snapshot, %w", err)
-=======
 		return big.NewInt(0), err
->>>>>>> d19d4001
 	}
 
 	return account.Balance, nil
@@ -963,6 +943,7 @@
 				"hash", recent.Hash(),
 				"root", recent.Header.StateRoot,
 			)
+
 			if err := triedb.Commit(recent.Header.StateRoot, true, nil); err != nil {
 				s.logger.Error("Failed to commit recent state trie", "err", err)
 			}
@@ -972,6 +953,7 @@
 	// Update snapshot state root
 	if snapBase != types.ZeroHash {
 		s.logger.Info("Writing snapshot state to disk", "root", snapBase)
+
 		if err := triedb.Commit(snapBase, true, nil); err != nil {
 			s.logger.Error("Failed to commit recent state trie", "err", err)
 		}
@@ -1048,7 +1030,7 @@
 }
 
 // getAccountImpl is used for fetching account state from both TxPool and JSON-RPC
-func getAccountImpl(state state.State, root types.Hash, addr types.Address) (*state.Account, error) {
+func getAccountImpl(state state.State, root types.Hash, addr types.Address) (*stypes.Account, error) {
 	snap, err := state.NewSnapshotAt(root)
 	if err != nil {
 		return nil, fmt.Errorf("unable to get snapshot for root '%s': %w", root, err)
