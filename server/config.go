--- conflicted
+++ resolved
@@ -14,45 +14,26 @@
 
 // Config is used to parametrize the minimal client
 type Config struct {
-	Chain *chain.Chain
-
-	JSONRPCAddr *net.TCPAddr
-	GRPCAddr    *net.TCPAddr
-	LibP2PAddr  *net.TCPAddr
-<<<<<<< HEAD
-
-	Network *network.Config
-	DataDir string
-	Seal    bool
-	TxPool  *txpool.Config
-
-=======
-	Telemetry   *Telemetry
-	Network     *network.Config
-	DataDir     string
-	Seal        bool
-	Locals      []types.Address
-	NoLocals    bool
-	PriceLimit  uint64
-	MaxSlots    uint64
->>>>>>> 64ac08cb
+	Chain          *chain.Chain
+	JSONRPCAddr    *net.TCPAddr
+	GRPCAddr       *net.TCPAddr
+	LibP2PAddr     *net.TCPAddr
+	DataDir        string
+	Seal           bool
+	Telemetry      *Telemetry
+	Network        *network.Config
+	TxPool         *txpool.Config
 	SecretsManager *secrets.SecretsManagerConfig
 }
 
 // DefaultConfig returns the default config for JSON-RPC, GRPC (ports) and Networking
 func DefaultConfig() *Config {
 	return &Config{
-<<<<<<< HEAD
 		JSONRPCAddr:    &net.TCPAddr{IP: net.ParseIP("127.0.0.1"), Port: DefaultJSONRPCPort},
 		GRPCAddr:       &net.TCPAddr{IP: net.ParseIP("127.0.0.1"), Port: DefaultGRPCPort},
 		Network:        network.DefaultConfig(),
 		TxPool:         txpool.DefaultConfig(),
-=======
-		JSONRPCAddr: &net.TCPAddr{IP: net.ParseIP("127.0.0.1"), Port: DefaultJSONRPCPort},
-		GRPCAddr:    &net.TCPAddr{IP: net.ParseIP("127.0.0.1"), Port: DefaultGRPCPort},
-		Network:     network.DefaultConfig(),
-		Telemetry:   &Telemetry{PrometheusAddr: nil},
->>>>>>> 64ac08cb
+		Telemetry:      &Telemetry{PrometheusAddr: nil},
 		SecretsManager: nil,
 	}
 }
