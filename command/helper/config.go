--- conflicted
+++ resolved
@@ -74,15 +74,10 @@
 		Telemetry: &Telemetry{},
 		Seal:      false,
 		TxPool: &TxPool{
-<<<<<<< HEAD
-			PriceLimit:          1,
+			PriceLimit:          0,
 			MaxSlots:            4096,
 			AccountPendingLimit: 16,
 			Lifetime:            "3h0m0s",
-=======
-			PriceLimit: 0,
-			MaxSlots:   4096,
->>>>>>> 64ac08cb
 		},
 		LogLevel:       "INFO",
 		Consensus:      map[string]interface{}{},
